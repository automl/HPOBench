--- conflicted
+++ resolved
@@ -14,7 +14,6 @@
 ```
 
 Then: 
-<<<<<<< HEAD
 
   1. Implement your new benchmark `hpolib/benchmarks/<type>/<name>` inheriting from the base class 
   `AbstractBenchmark` in `hpolib.abstract_benchmark`. Your benchmark should implement `__init__()`, 
@@ -28,20 +27,7 @@
   6. Add the remaining dependencies or steps necessary to run your benchmark in the docstring of your benchmark class
     (see, e.g. `hpolib/benchmarks/nas/nasbench_101.py`).
   7. Verify that everything works with, e.g.
-=======
-  2. Implement your new benchmark `hpolib/benchmarks/<type>/<name>` inheriting from the base class 
-  `AbstractBenchmark` in `hpolib.abstract_benchmark`. Your benchmark should implement `__init__()`, 
-  `get_configuration_space()`, `get_fidelity_space()`, `objective_function()` and `objective_function_test()`.
-  A good example for this can be found in `hpolib/benchmarks/ml/xgboost_benchmark.py`
-  2. If your benchmarks needs a dataset (e.g. for training a ml model), please also implement a DataManager, see e.g.
-   `hpolib/util/openml_data_manager.py` with a `load()` method that downloads data once and reuses it for further calls.
-  3. Collect all **additional Python** and **non-Python** dependencies while doing this. 
-  Consider fixing the version of each dependency to maintain reproducibility.
-  4. Add dependencies to PIPy in a new file to `/extra_requirements`
-  5. Add the remaining dependencies or steps necessary to run your benchmark in the docstring of your benchmark class
-    (see, e.g. `hpolib/benchmarks/nas/nasbench_101.py`).
-  6. Verify that everything works with, e.g.
->>>>>>> 71b5e756
+
 ```python
 from hpolib.benchmarks.<type>.<newbenchmark> import <NewBenchmark>
 b = <NewBenchmark>(<some_args>, rng=1)
@@ -60,10 +46,7 @@
   base class `AbstractBenchmarkClient` in `hpolib.container.client_abstract_benchmark`. 
   Note: this are just a few lines of code, see, e.g. `hpolib/container/benchmarks/ml/xgboost_benchmark.py`)
   2. Copy `hpolib/container/recipes/Singularity.template` to  `hpolib/container/recipes/<type>/name`
-<<<<<<< HEAD
   3. Modify the recipe and add your **additional Python** and **non-Python** dependencies collected above. 
-=======
->>>>>>> 71b5e756
   3. Test your container locally (see below)
 
 Now, you can update your PR and let us know, so we can upload the container to Sylabs. Thanks.
@@ -78,8 +61,9 @@
 ```
    to point to the branch/repo where your fork is on, e.g. `newBenchmark`
   2. Run `sudo singularity build <newBenchmark> Singularity.<newBenchmark>`
-  3. Verify that everything works with
-  ```python
+  3. Verify that everything works with:
+
+```python
 from hpolib.container.benchmarks.<type>.<newbenchmark> import <NewBenchmark>
 b = <NewBenchmark>(container_source="./", container_name="newBenchmark")
 res = b.objective_function(configuration=b.get_configuration_space(seed=1).sample_configuration())
