#!/usr/bin/env sh

install_packages=""

if [[ "$RUN_TESTS" == "true" ]]; then
    echo "Install tools for testing"
<<<<<<< HEAD
    install_packages="${install_packages}xgboost,pytest,test_paramnet,test_tabular_datamanager,"
=======
    install_packages="${install_packages}xgboost,pytest,test_paramnet,"
>>>>>>> 1732571e
    pip install codecov

    # The param net benchmark does not work with a scikit-learn version != 0.23.2. (See notes in the benchmark)
    # To make sure that no newer version is installed, we install it before the other requirements.
    # Since we are not using a "--upgrade" option later on, pip skips to install another scikit-learn version.
    echo "Install the right scikit-learn function for the param net tests."
    pip install --upgrade scikit-learn==0.23.2
else
    echo "Skip installing tools for testing"
fi

if [[ "$RUN_CODESTYLE" == "true" ]]; then
    echo "Install tools for codestyle checking"
    install_packages="${install_packages}codestyle,"
else
    echo "Skip installing tools for codestyle checking"
fi

if [[ "$RUN_CONTAINER_EXAMPLES" == "true" ]]; then
    echo "Install packages for container examples"
    echo "Install swig"
    sudo apt-get update && sudo apt-get install -y build-essential swig
else
    echo "Skip installing packages for container examples"
fi

if [[ "$RUN_LOCAL_EXAMPLES" == "true" ]]; then
    echo "Install packages for local examples"
    echo "Install swig"
    sudo apt-get update && sudo apt-get install -y build-essential swig
    install_packages="${install_packages}xgboost,"
else
    echo "Skip installing packages for local examples"
fi

if [[ "$USE_SINGULARITY" == "true" ]]; then
    echo "Install Singularity"

    sudo apt-get update && sudo apt-get install -y \
      build-essential \
      libssl-dev \
      uuid-dev \
      libgpgme11-dev \
      squashfs-tools \
      libseccomp-dev \
      wget \
      pkg-config \
      git \
      cryptsetup

    export VERSION=3.5.3 && # adjust this as necessary \
      wget https://github.com/sylabs/singularity/archive/refs/tags/v${VERSION}.tar.gz && \
      tar -xzf v${VERSION}.tar.gz && \
      cd singularity-${VERSION}

    ./mconfig && \
      make -C builddir && \
      sudo make -C builddir install
      install_packages="${install_packages}placeholder,"
    cd ..
else
    echo "Skip installing Singularity"
fi

# remove the trailing comma
install_packages="$(echo ${install_packages} | sed 's/,*\r*$//')"
echo "Install HPOBench with options: ${install_packages}"
pip install .["${install_packages}"]<|MERGE_RESOLUTION|>--- conflicted
+++ resolved
@@ -4,11 +4,7 @@
 
 if [[ "$RUN_TESTS" == "true" ]]; then
     echo "Install tools for testing"
-<<<<<<< HEAD
     install_packages="${install_packages}xgboost,pytest,test_paramnet,test_tabular_datamanager,"
-=======
-    install_packages="${install_packages}xgboost,pytest,test_paramnet,"
->>>>>>> 1732571e
     pip install codecov
 
     # The param net benchmark does not work with a scikit-learn version != 0.23.2. (See notes in the benchmark)
@@ -67,8 +63,9 @@
     ./mconfig && \
       make -C builddir && \
       sudo make -C builddir install
-      install_packages="${install_packages}placeholder,"
+
     cd ..
+    install_packages="${install_packages}placeholder,"
 else
     echo "Skip installing Singularity"
 fi
