--- conflicted
+++ resolved
@@ -16,14 +16,10 @@
 class TabularBenchmarkMO(AbstractBenchmarkClient):
     def __init__(self, **kwargs):
         kwargs['benchmark_name'] = kwargs.get('benchmark_name', 'TabularBenchmarkMO')
-<<<<<<< HEAD
 
         
         #Need to be changed to the production registry
         kwargs['container_name'] = kwargs.get('container_name', 'mo_ml_mmfb')
-=======
-        kwargs['container_name'] = kwargs.get('container_name', 'mo_tabular_benchmarks')
->>>>>>> 3b8cc305
         kwargs['container_source'] = 'oras://gitlab.tf.uni-freiburg.de:5050/sharmaa/hpobench-registry'
         kwargs['container_tag'] = '0.0.8'
         kwargs['latest'] = '0.0.8'
