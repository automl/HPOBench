--- conflicted
+++ resolved
@@ -179,11 +179,7 @@
     def __init__(self, **kwargs):
         kwargs['benchmark_name'] = kwargs.get('benchmark_name', 'ParamNetPokerOnTimeBenchmark')
         kwargs['container_name'] = kwargs.get('container_name', 'paramnet')
-<<<<<<< HEAD
         kwargs['latest'] = kwargs.get('container_tag', '0.0.4')
-        super(ParamNetPokerOnTimeBenchmark, self).__init__(**kwargs)
-=======
-        kwargs['latest'] = kwargs.get('container_tag', '0.0.3')
         super(ParamNetPokerOnTimeBenchmark, self).__init__(**kwargs)
 
 
@@ -200,5 +196,4 @@
         kwargs['benchmark_name'] = kwargs.get('benchmark_name', 'ParamNetReducedPokerOnTimeBenchmark')
         kwargs['container_name'] = kwargs.get('container_name', 'paramnet')
         kwargs['latest'] = kwargs.get('container_tag', '0.0.3')
-        super(ParamNetReducedPokerOnTimeBenchmark, self).__init__(**kwargs)
->>>>>>> 8029ed47
+        super(ParamNetReducedPokerOnTimeBenchmark, self).__init__(**kwargs)