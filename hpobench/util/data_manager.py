--- conflicted
+++ resolved
@@ -41,12 +41,13 @@
 import hpobench
 
 
+
 tabular_multi_fidelity_urls = dict(
-    xgb="https://ndownloader.figshare.com/files/30469920",
-    svm="https://ndownloader.figshare.com/files/30379359",
-    lr="https://ndownloader.figshare.com/files/30379038",
-    rf="https://ndownloader.figshare.com/files/30469089",
-    nn="https://ndownloader.figshare.com/files/30379005"
+    xgb="https://figshare.com/ndownloader/files/30469920",
+    svm="https://figshare.com/ndownloader/files/30379359",
+    lr="https://figshare.com/ndownloader/files/30379038",
+    rf="https://figshare.com/ndownloader/files/30469089",
+    nn="https://figshare.com/ndownloader/files/30379005"
 )
 
 class DataManager(abc.ABC, metaclass=abc.ABCMeta):
@@ -937,31 +938,13 @@
 class TabularDataManager(DataManager):
     def __init__(self, model: str, task_id: [int, str], data_dir: [str, Path, None] = None):
         super(TabularDataManager, self).__init__()
-
-<<<<<<< HEAD
-        assert model in tabular_multi_fidelity_urls.keys(), \
-            f'Model has to be one of {list(tabular_multi_fidelity_urls.keys())} but was {model}'
-=======
-        url_dict = dict(
-            xgb="https://ndownloader.figshare.com/files/30469920",
-            svm="https://ndownloader.figshare.com/files/30379359",
-            lr="https://ndownloader.figshare.com/files/30379038",
-            rf="https://ndownloader.figshare.com/files/30469089",
-            nn="https://ndownloader.figshare.com/files/30379005"
-        )
-
+        
+        self.model = model
+        self.task_id = str(task_id)
+
+        url_dict = tabular_multi_fidelity_urls
         assert model in url_dict.keys(), \
             f'Model has to be one of {list(url_dict.keys())} but was {model}'
->>>>>>> 1fa684c3
-
-        self.model = model
-        self.task_id = str(task_id)
-
-<<<<<<< HEAD
-        url_dict = tabular_multi_fidelity_urls
-
-=======
->>>>>>> 1fa684c3
         self.url_to_use = url_dict.get(model)
 
         if data_dir is None:
