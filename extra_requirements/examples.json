--- conflicted
+++ resolved
@@ -1,10 +1,5 @@
 {
     "xgboost_example": ["xgboost==0.90","json_tricks==3.14.0"],
-<<<<<<< HEAD
-    "cartpole_example": ["tensorflow==1.13.2","gym==0.10.9","tensorforce==0.4.3","scikit-learn==0.21.3",
-                         "smac==0.12.0","hpbandster==0.7.4"]
-=======
     "cartpole_example": ["tensorflow==1.13.2","gym==0.10.9","tensorforce==0.4.3","scikit-learn>=0.22.0",
                          "smac>=0.12.2","hpbandster==0.7.4"]
->>>>>>> 87188634
 }